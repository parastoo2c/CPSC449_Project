--- conflicted
+++ resolved
@@ -1,6 +1,2 @@
-<<<<<<< HEAD
-**myenv
-=======
 **path/to/venv
-myenv
->>>>>>> 0f6821aa
+myenv