# CPSC449_Project

<<<<<<< HEAD
## Create Container and Install Required Dependencies
1. Create container
    ```bash
    python3 -m venv myenv
    source myenv/bin/activate
    
2. Install Dependencies
    ```bash
    pip install -r requirements.txt

## Create and Import MySQL Database
To set up the project's database, follow these steps:

1. Ensure you have MySQL installed and running on your system.

2. Open your terminal or command prompt.

3. Create the database:
   ```bash
   mysql -u root -p -e "CREATE DATABASE movie_ratings;"

4. Import the database schema and data
    ```bash
    mysql -u root -p movie_ratings < path/to/movie_ratings.sql

5. When prompted, enter your MySQL root password.

## Group Members
1. Parastoo Toosi CWID 890049349 
2. Elexzandreia Livermore CWID 
3. Benjamin Nguyen CWID 884523655
4. Chelsea Ogbedeagu CWID
=======
Group Members:
Parastoo Toosi CWID 890049349
Elexzandreia Livermore CWID
Benjamin Nguyen CWID 
Chelsea Ogbedeagu CWID 
>>>>>>> a132f12c
<|MERGE_RESOLUTION|>--- conflicted
+++ resolved
@@ -1,42 +1 @@
-# CPSC449_Project
-
-<<<<<<< HEAD
-## Create Container and Install Required Dependencies
-1. Create container
-    ```bash
-    python3 -m venv myenv
-    source myenv/bin/activate
-    
-2. Install Dependencies
-    ```bash
-    pip install -r requirements.txt
-
-## Create and Import MySQL Database
-To set up the project's database, follow these steps:
-
-1. Ensure you have MySQL installed and running on your system.
-
-2. Open your terminal or command prompt.
-
-3. Create the database:
-   ```bash
-   mysql -u root -p -e "CREATE DATABASE movie_ratings;"
-
-4. Import the database schema and data
-    ```bash
-    mysql -u root -p movie_ratings < path/to/movie_ratings.sql
-
-5. When prompted, enter your MySQL root password.
-
-## Group Members
-1. Parastoo Toosi CWID 890049349 
-2. Elexzandreia Livermore CWID 
-3. Benjamin Nguyen CWID 884523655
-4. Chelsea Ogbedeagu CWID
-=======
-Group Members:
-Parastoo Toosi CWID 890049349
-Elexzandreia Livermore CWID
-Benjamin Nguyen CWID 
-Chelsea Ogbedeagu CWID 
->>>>>>> a132f12c
+# CPSC449_Project